#!/usr/bin/env python
# -*- coding: utf-8 -*-
# Copyright (c) 2010-2011, 2014.

# Author(s):

#   Lars Ø. Rasmussen <ras@dmi.dk>
#   Martin Raspaud <martin.raspaud@smhi.se>

# This file is part of pytroll.

# Pytroll is free software: you can redistribute it and/or modify it under the
# terms of the GNU General Public License as published by the Free Software
# Foundation, either version 3 of the License, or (at your option) any later
# version.

# Pytroll is distributed in the hope that it will be useful, but WITHOUT ANY
# WARRANTY; without even the implied warranty of MERCHANTABILITY or FITNESS FOR
# A PARTICULAR PURPOSE.  See the GNU General Public License for more details.

# You should have received a copy of the GNU General Public License along with
# pytroll.  If not, see <http://www.gnu.org/licenses/>.

"""Test module for the message class."""

import copy
import datetime as dt
import os
import sys
<<<<<<< HEAD
import unittest
=======
import datetime as dt

import pytest
>>>>>>> 615cd075

from posttroll.message import _MAGICK, Message

HOME = os.path.dirname(__file__) or "."
sys.path = [os.path.abspath(HOME + "/../.."), ] + sys.path


DATADIR = HOME + "/data"
<<<<<<< HEAD
SOME_METADATA = {"timestamp": dt.datetime(2010, 12, 3, 16, 28, 39),
                 "satellite": "metop2",
                 "uri": "file://data/my/path/to/hrpt/files/myfile",
                 "orbit": 1222,
                 "format": "hrpt",
                 "afloat": 1.2345}


class Test(unittest.TestCase):
    """Test class."""

    def test_encode_decode(self):
        """Test the encoding/decoding of the message class."""
        msg1 = Message("/test/whatup/doc", "info", data="not much to say")

        sender = "%s@%s" % (msg1.user, msg1.host)
        assert sender == msg1.sender, "Messaging, decoding user, host from sender failed"
        msg2 = Message.decode(msg1.encode())
        assert str(msg2) == str(msg1), "Messaging, encoding, decoding failed"

    def test_decode(self):
        """Test the decoding of a message."""
        rawstr = (_MAGICK +
                  r"/test/1/2/3 info ras@hawaii 2008-04-11T22:13:22.123000 v1.01" +
                  r' text/ascii "what' + r"'" + r's up doc"')
        msg = Message.decode(rawstr)

        assert str(msg) == rawstr, "Messaging, decoding of message failed"

    def test_encode(self):
        """Test the encoding of a message."""
        subject = "/test/whatup/doc"
        atype = "info"
        data = "not much to say"
        msg1 = Message(subject, atype, data=data)
        sender = "%s@%s" % (msg1.user, msg1.host)
        full_message = (_MAGICK + subject + " " + atype + " " + sender + " " +
                        str(msg1.time.isoformat()) + " " + msg1.version + " " + "text/ascii" + " " + data)
        assert full_message == msg1.encode()

    def test_unicode(self):
        """Test handling of unicode."""
        try:
            msg = ('pytroll://PPS-monitorplot/3/norrköping/utv/polar/direct_readout/ file '
                   'safusr.u@lxserv1096.smhi.se 2018-11-16T12:19:29.934025 v1.01 application/json'
                   ' {"start_time": "2018-11-16T12:02:43.700000"}')
            assert msg == str(Message(rawstr=msg))
        except UnicodeDecodeError:
            self.fail("Unexpected unicode decoding error")
=======
TZ_UNAWARE_METADATA = {"timestamp": dt.datetime(2010, 12, 3, 16, 28, 39),
                       "satellite": "metop2",
                       "uri": "file://data/my/path/to/hrpt/files/myfile",
                       "orbit": 1222,
                       "format": "hrpt",
                       "afloat": 1.2345}
TZ_AWARE_METADATA = {"timestamp": dt.datetime(2010, 12, 3, 16, 28, 39, tzinfo=dt.timezone.utc),
                     "satellite": "metop2",
                     "uri": "file://data/my/path/to/hrpt/files/myfile",
                     "orbit": 1222,
                     "format": "hrpt",
                     "afloat": 1.2345}


def test_encode_decode():
    """Test the encoding/decoding of the message class."""
    msg1 = Message("/test/whatup/doc", "info", data="not much to say")

    sender = "%s@%s" % (msg1.user, msg1.host)
    assert sender == msg1.sender, "Messaging, decoding user, host from sender failed"
    msg2 = Message.decode(msg1.encode())
    assert str(msg2) == str(msg1), "Messaging, encoding, decoding failed"


@pytest.mark.parametrize("dstr", (r"2008-04-11T22:13:22.123000", r"2008-04-11T22:13:22.123000+00:00"))
def test_decode(dstr):
    """Test the decoding of a message."""
    rawstr = (_MAGICK +
              r"/test/1/2/3 info ras@hawaii " + dstr + r" v1.01" +
              r' text/ascii "what' + r"'" + r's up doc"')
    msg = Message.decode(rawstr)

    assert str(msg) == rawstr, "Messaging, decoding of message failed"


def test_encode():
    """Test the encoding of a message."""
    subject = "/test/whatup/doc"
    atype = "info"
    data = "not much to say"
    msg1 = Message(subject, atype, data=data)
    sender = "%s@%s" % (msg1.user, msg1.host)
    full_message = (_MAGICK + subject + " " + atype + " " + sender + " " +
                    str(msg1.time.isoformat()) + " " + msg1.version + " " + "text/ascii" + " " + data)
    assert full_message == msg1.encode()


@pytest.mark.parametrize("dstr", (r"2008-04-11T22:13:22.123000", r"2008-04-11T22:13:22.123000+00:00"))
def test_unicode(dstr):
    """Test handling of unicode."""
    msg = ('pytroll://PPS-monitorplot/3/norrköping/utv/polar/direct_readout/ file '
           'safusr.u@lxserv1096.smhi.se ' + dstr + ' v1.01 application/json'
           ' {"start_time": "' + dstr + '"}')
    assert msg == str(Message(rawstr=msg))

    msg = (u'pytroll://oper/polar/direct_readout/norrköping pong sat@MERLIN ' + dstr +
           r' v1.01 application/json {"station": "norrk\u00f6ping"}')
    try:
        assert msg == str(Message(rawstr=msg)).decode("utf-8")
    except AttributeError:
        assert msg == str(Message(rawstr=msg))


@pytest.mark.parametrize("dstr", (r"2008-04-11T22:13:22.123000", r"2008-04-11T22:13:22.123000+00:00"))
def test_iso(dstr):
    """Test handling of iso-8859-1."""
    msg = ('pytroll://oper/polar/direct_readout/norrköping pong sat@MERLIN ' + dstr +
           ' v1.01 application/json {"station": "norrköping"}')
    try:
        iso_msg = msg.decode("utf-8").encode("iso-8859-1")
    except AttributeError:
        iso_msg = msg.encode("iso-8859-1")

    Message(rawstr=iso_msg)


def test_pickle():
    """Test pickling."""
    import pickle
    msg1 = Message("/test/whatup/doc", "info", data="not much to say")
    try:
        fp_ = open("pickle.message", "wb")
        pickle.dump(msg1, fp_)
        fp_.close()
        fp_ = open("pickle.message", "rb")
        msg2 = pickle.load(fp_)
>>>>>>> 615cd075

        fp_.close()
        assert str(msg1) == str(msg2), "Messaging, pickle failed"
    finally:
        try:
            os.remove("pickle.message")
        except OSError:
            pass


@pytest.mark.parametrize("mda", (TZ_UNAWARE_METADATA, TZ_AWARE_METADATA))
def test_metadata(mda):
    """Test metadata encoding/decoding."""
    metadata = copy.copy(mda)
    msg = Message.decode(Message("/sat/polar/smb/level1", "file",
                                 data=metadata).encode())

    assert msg.data == metadata, "Messaging, metadata decoding / encoding failed"


@pytest.mark.parametrize(("mda", "compare_file"),
                         ((TZ_UNAWARE_METADATA, "/message_metadata_unaware.dumps"),
                         ((TZ_AWARE_METADATA, "/message_metadata_aware.dumps"))))
def test_serialization(mda, compare_file):
    """Test json serialization."""
    import json
    metadata = copy.copy(mda)
    metadata["timestamp"] = metadata["timestamp"].isoformat()
    with open(DATADIR + compare_file) as fp_:
        dump = fp_.read()
    local_dump = json.dumps(metadata)

    msg = json.loads(dump)
    for key, val in msg.items():
        assert val == metadata.get(key)

<<<<<<< HEAD
        msg = json.loads(local_dump)
        for key, val in msg.items():
            assert val == metadata.get(key)


def test_message_can_take_version():
    """Ensure version info is used by message constructor."""
    version = "v1.01"
    msg = Message("a", "b", "c", version=version)
    assert msg.version == version
    rawmsg = str(msg)
    assert version in rawmsg
    msg = Message(rawstr=rawmsg)
    assert msg.version == version


def test_message_can_generate_v1_01():
    """Ensure old message does not contain time zone info."""
    version = "v1.01"
    msg = Message("a", "b",
                  data=dict(start_time=dt.datetime.now(dt.timezone.utc)),
                  version=version)
    rawmsg = str(msg)
    assert "+00:00" not in rawmsg
    msg = Message(rawstr=rawmsg)
    assert "+00:00" not in str(msg)
    assert str(msg) == rawmsg


def test_message_has_timezone_by_default():
    """Ensure message contain time zone info."""
    msg = Message("a", "b",
                  data=dict(start_time=dt.datetime.now(dt.timezone.utc)))
    rawmsg = str(msg)
    assert "+00:00" in rawmsg
    msg = Message(rawstr=rawmsg)
    assert "+00:00" in str(msg)
    assert str(msg) == rawmsg
=======
    msg = json.loads(local_dump)
    for key, val in msg.items():
        assert val == metadata.get(key)
>>>>>>> 615cd075
<|MERGE_RESOLUTION|>--- conflicted
+++ resolved
@@ -27,13 +27,8 @@
 import datetime as dt
 import os
 import sys
-<<<<<<< HEAD
-import unittest
-=======
-import datetime as dt
 
 import pytest
->>>>>>> 615cd075
 
 from posttroll.message import _MAGICK, Message
 
@@ -42,57 +37,6 @@
 
 
 DATADIR = HOME + "/data"
-<<<<<<< HEAD
-SOME_METADATA = {"timestamp": dt.datetime(2010, 12, 3, 16, 28, 39),
-                 "satellite": "metop2",
-                 "uri": "file://data/my/path/to/hrpt/files/myfile",
-                 "orbit": 1222,
-                 "format": "hrpt",
-                 "afloat": 1.2345}
-
-
-class Test(unittest.TestCase):
-    """Test class."""
-
-    def test_encode_decode(self):
-        """Test the encoding/decoding of the message class."""
-        msg1 = Message("/test/whatup/doc", "info", data="not much to say")
-
-        sender = "%s@%s" % (msg1.user, msg1.host)
-        assert sender == msg1.sender, "Messaging, decoding user, host from sender failed"
-        msg2 = Message.decode(msg1.encode())
-        assert str(msg2) == str(msg1), "Messaging, encoding, decoding failed"
-
-    def test_decode(self):
-        """Test the decoding of a message."""
-        rawstr = (_MAGICK +
-                  r"/test/1/2/3 info ras@hawaii 2008-04-11T22:13:22.123000 v1.01" +
-                  r' text/ascii "what' + r"'" + r's up doc"')
-        msg = Message.decode(rawstr)
-
-        assert str(msg) == rawstr, "Messaging, decoding of message failed"
-
-    def test_encode(self):
-        """Test the encoding of a message."""
-        subject = "/test/whatup/doc"
-        atype = "info"
-        data = "not much to say"
-        msg1 = Message(subject, atype, data=data)
-        sender = "%s@%s" % (msg1.user, msg1.host)
-        full_message = (_MAGICK + subject + " " + atype + " " + sender + " " +
-                        str(msg1.time.isoformat()) + " " + msg1.version + " " + "text/ascii" + " " + data)
-        assert full_message == msg1.encode()
-
-    def test_unicode(self):
-        """Test handling of unicode."""
-        try:
-            msg = ('pytroll://PPS-monitorplot/3/norrköping/utv/polar/direct_readout/ file '
-                   'safusr.u@lxserv1096.smhi.se 2018-11-16T12:19:29.934025 v1.01 application/json'
-                   ' {"start_time": "2018-11-16T12:02:43.700000"}')
-            assert msg == str(Message(rawstr=msg))
-        except UnicodeDecodeError:
-            self.fail("Unexpected unicode decoding error")
-=======
 TZ_UNAWARE_METADATA = {"timestamp": dt.datetime(2010, 12, 3, 16, 28, 39),
                        "satellite": "metop2",
                        "uri": "file://data/my/path/to/hrpt/files/myfile",
@@ -105,7 +49,6 @@
                      "orbit": 1222,
                      "format": "hrpt",
                      "afloat": 1.2345}
-
 
 def test_encode_decode():
     """Test the encoding/decoding of the message class."""
@@ -121,7 +64,7 @@
 def test_decode(dstr):
     """Test the decoding of a message."""
     rawstr = (_MAGICK +
-              r"/test/1/2/3 info ras@hawaii " + dstr + r" v1.01" +
+              r"/test/1/2/3 info ras@hawaii " + dstr + r" v1.2" +
               r' text/ascii "what' + r"'" + r's up doc"')
     msg = Message.decode(rawstr)
 
@@ -143,13 +86,13 @@
 @pytest.mark.parametrize("dstr", (r"2008-04-11T22:13:22.123000", r"2008-04-11T22:13:22.123000+00:00"))
 def test_unicode(dstr):
     """Test handling of unicode."""
-    msg = ('pytroll://PPS-monitorplot/3/norrköping/utv/polar/direct_readout/ file '
-           'safusr.u@lxserv1096.smhi.se ' + dstr + ' v1.01 application/json'
+    msg = ("pytroll://PPS-monitorplot/3/norrköping/utv/polar/direct_readout/ file "
+           "safusr.u@lxserv1096.smhi.se " + dstr + ' v1.2 application/json'
            ' {"start_time": "' + dstr + '"}')
     assert msg == str(Message(rawstr=msg))
 
-    msg = (u'pytroll://oper/polar/direct_readout/norrköping pong sat@MERLIN ' + dstr +
-           r' v1.01 application/json {"station": "norrk\u00f6ping"}')
+    msg = (u"pytroll://oper/polar/direct_readout/norrköping pong sat@MERLIN " + dstr +
+           r' v1.2 application/json {"station": "norrk\u00f6ping"}')
     try:
         assert msg == str(Message(rawstr=msg)).decode("utf-8")
     except AttributeError:
@@ -159,7 +102,7 @@
 @pytest.mark.parametrize("dstr", (r"2008-04-11T22:13:22.123000", r"2008-04-11T22:13:22.123000+00:00"))
 def test_iso(dstr):
     """Test handling of iso-8859-1."""
-    msg = ('pytroll://oper/polar/direct_readout/norrköping pong sat@MERLIN ' + dstr +
+    msg = ("pytroll://oper/polar/direct_readout/norrköping pong sat@MERLIN " + dstr +
            ' v1.01 application/json {"station": "norrköping"}')
     try:
         iso_msg = msg.decode("utf-8").encode("iso-8859-1")
@@ -179,7 +122,6 @@
         fp_.close()
         fp_ = open("pickle.message", "rb")
         msg2 = pickle.load(fp_)
->>>>>>> 615cd075
 
         fp_.close()
         assert str(msg1) == str(msg2), "Messaging, pickle failed"
@@ -216,7 +158,6 @@
     for key, val in msg.items():
         assert val == metadata.get(key)
 
-<<<<<<< HEAD
         msg = json.loads(local_dump)
         for key, val in msg.items():
             assert val == metadata.get(key)
@@ -255,8 +196,3 @@
     msg = Message(rawstr=rawmsg)
     assert "+00:00" in str(msg)
     assert str(msg) == rawmsg
-=======
-    msg = json.loads(local_dump)
-    for key, val in msg.items():
-        assert val == metadata.get(key)
->>>>>>> 615cd075
