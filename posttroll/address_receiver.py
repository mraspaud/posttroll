#!/usr/bin/env python
# -*- coding: utf-8 -*-
# Copyright (c) 2010-2012, 2014.

# Author(s):

#   Lars Ø. Rasmussen <ras@dmi.dk>
#   Martin Raspaud <martin.raspaud@smhi.se>

# This file is part of pytroll.

# Pytroll is free software: you can redistribute it and/or modify it under the
# terms of the GNU General Public License as published by the Free Software
# Foundation, either version 3 of the License, or (at your option) any later
# version.

# Pytroll is distributed in the hope that it will be useful, but WITHOUT ANY
# WARRANTY; without even the implied warranty of MERCHANTABILITY or FITNESS FOR
# A PARTICULAR PURPOSE.  See the GNU General Public License for more details.

# You should have received a copy of the GNU General Public License along with
# pytroll.  If not, see <http://www.gnu.org/licenses/>.

"""
Receive broadcasted addresses in a standard pytroll Message:
/<server-name>/address info ... host:port
"""
import copy
import logging
import os
import thread
import threading
import errno
import time

from datetime import datetime, timedelta

from posttroll.bbmcast import MulticastReceiver, SocketTimeout
from posttroll.message import Message
from posttroll.publisher import Publish

from zmq import REQ, REP, LINGER, POLLIN, NOBLOCK, Poller
from posttroll import context


__all__ = ('AddressReceiver', 'getaddress')

LOGGER = logging.getLogger(__name__)

debug = os.environ.get('DEBUG', False)
broadcast_port = 21200

default_publish_port = 16543

#-----------------------------------------------------------------------------
#
# General thread to receive broadcast addresses.
#
#-----------------------------------------------------------------------------


class AddressReceiver(object):

    """General thread to receive broadcast addresses.
    """

    def __init__(self, max_age=timedelta(minutes=10), port=None,
                 do_heartbeat=True, multicast_enabled=True):
        self._max_age = max_age
        self._port = port or default_publish_port
        self._address_lock = thread.allocate_lock()
        self._addresses = {}
        self._subject = '/address'
        self._do_heartbeat = do_heartbeat
        self._multicast_enabled = multicast_enabled
        self._last_age_check = datetime(1900, 1, 1)
        self._do_run = False
        self._is_running = False
        self._thread = threading.Thread(target=self._run)

    def start(self):
        """Start the receiver.
        """
        if not self._is_running:
            self._do_run = True
            self._thread.start()
        return self

    def stop(self):
        """Stop the receiver.
        """
        self._do_run = False
        return self

    def is_running(self):
        """Check if the receiver is alive.
        """
        return self._is_running

    def get(self, name=""):
        """Get the address(es).
        """
        addrs = []

        self._address_lock.acquire()
        try:
            for metadata in self._addresses.values():
                if (name == "" or
                        (name and name in metadata["service"])):
                    mda = copy.copy(metadata)
                    mda["receive_time"] = mda["receive_time"].isoformat()
                    addrs.append(mda)
        finally:
            self._address_lock.release()
        LOGGER.debug('return address %s', str(addrs))
        return addrs

    def _check_age(self, pub, min_interval=timedelta(seconds=0)):
        """Check the age of the receiver.
        """
        now = datetime.utcnow()
        if (now - self._last_age_check) <= min_interval:
            return

        LOGGER.debug("%s - checking addresses", str(datetime.utcnow()) )
        self._last_age_check = now
        self._address_lock.acquire()
        try:
            for addr, metadata in self._addresses.items():
                atime = metadata["receive_time"]
                if now - atime > self._max_age:
                    mda = {'status': False,
                           'URI': addr,
                           'service': metadata['service']}
                    msg = Message('/address/' + metadata['name'], 'info', mda)
                    del self._addresses[addr]
                    LOGGER.info("publish remove '%s'", str(msg))
                    pub.send(msg.encode())
        finally:
            self._address_lock.release()

    def _run(self):
        """Run the receiver.
        """
        port = broadcast_port
<<<<<<< HEAD
        nameservers = []
        if self._multicast_enabled:
            recv = MulticastReceiver(port).settimeout(2.)
        else:
            recv = _SimpleReceiver(port)
            nameservers = ["localhost"]
=======
        while True:
            try:
                recv = MulticastReceiver(port).settimeout(2.)
                LOGGER.info("Receiver initialized.")
                break
            except IOError, err:
                if err.errno == errno.ENODEV:
                    LOGGER.error("Receiver initialization failed "
                                 "(no such device). "
                                 "Trying again in %d s",
                                 10)
                    time.sleep(10)
                else:
                    raise

>>>>>>> b39b0de3
        self._is_running = True
        with Publish("address_receiver", self._port, ["addresses"],
                     nameservers=nameservers) as pub:
            try:
                while self._do_run:
                    try:
                        data, fromaddr = recv()
                        logger.debug("data %s" % data)
                        del fromaddr
                    except SocketTimeout:
<<<<<<< HEAD
                        if self._multicast_enabled:
                            logger.debug("Multicast socket timed out on recv!")
                            continue
=======
                        LOGGER.debug("Multicast socket timed out on recv!")
                        continue
>>>>>>> b39b0de3
                    finally:
                        self._check_age(pub, min_interval=self._max_age / 20)
                        if self._do_heartbeat:
                            pub.heartbeat(min_interval=29)
                    msg = Message.decode(data)
                    name = msg.subject.split("/")[1]
                    if(msg.type == 'info' and
                       msg.subject.lower().startswith(self._subject)):
                        addr = msg.data["URI"]
                        msg.data['status'] = True
                        metadata = copy.copy(msg.data)
                        metadata["name"] = name

                        LOGGER.debug('receiving address %s %s %s', str(addr),
                                     str(name), str(metadata))
                        if addr not in self._addresses:
                            LOGGER.info("nameserver: publish add '%s'",
                                        str(msg))
                            pub.send(msg.encode())
                        self._add(addr, metadata)
            finally:
                self._is_running = False
                recv.close()

    def _add(self, adr, metadata):
        """Add an address.
        """
        self._address_lock.acquire()
        try:
            metadata["receive_time"] = datetime.utcnow()
            self._addresses[adr] = metadata
        finally:
            self._address_lock.release()


class _SimpleReceiver(object):

    """ Simple listing on port for address messages.
    """

    def __init__(self, port=None):
        self._port = port or default_publish_port
        self._socket = context.socket(REP)
        self._socket.bind("tcp://*:" + str(port))

    def __call__(self):
        message = self._socket.recv()
        self._socket.send("ok")
        return message, None

    def close(self):
        """Close the receiver.
        """
        self._socket.close()

#-----------------------------------------------------------------------------
# default
getaddress = AddressReceiver<|MERGE_RESOLUTION|>--- conflicted
+++ resolved
@@ -28,7 +28,6 @@
 import copy
 import logging
 import os
-import thread
 import threading
 import errno
 import time
@@ -39,7 +38,7 @@
 from posttroll.message import Message
 from posttroll.publisher import Publish
 
-from zmq import REQ, REP, LINGER, POLLIN, NOBLOCK, Poller
+from zmq import REQ, REP, LINGER, POLLIN, NOBLOCK
 from posttroll import context
 
 
@@ -68,7 +67,7 @@
                  do_heartbeat=True, multicast_enabled=True):
         self._max_age = max_age
         self._port = port or default_publish_port
-        self._address_lock = thread.allocate_lock()
+        self._address_lock = threading.Lock()
         self._addresses = {}
         self._subject = '/address'
         self._do_heartbeat = do_heartbeat
@@ -102,16 +101,13 @@
         """
         addrs = []
 
-        self._address_lock.acquire()
-        try:
+        with self._address_lock:
             for metadata in self._addresses.values():
                 if (name == "" or
                         (name and name in metadata["service"])):
                     mda = copy.copy(metadata)
                     mda["receive_time"] = mda["receive_time"].isoformat()
                     addrs.append(mda)
-        finally:
-            self._address_lock.release()
         LOGGER.debug('return address %s', str(addrs))
         return addrs
 
@@ -124,8 +120,7 @@
 
         LOGGER.debug("%s - checking addresses", str(datetime.utcnow()) )
         self._last_age_check = now
-        self._address_lock.acquire()
-        try:
+        with self._address_lock:
             for addr, metadata in self._addresses.items():
                 atime = metadata["receive_time"]
                 if now - atime > self._max_age:
@@ -136,37 +131,32 @@
                     del self._addresses[addr]
                     LOGGER.info("publish remove '%s'", str(msg))
                     pub.send(msg.encode())
-        finally:
-            self._address_lock.release()
 
     def _run(self):
         """Run the receiver.
         """
         port = broadcast_port
-<<<<<<< HEAD
         nameservers = []
         if self._multicast_enabled:
             recv = MulticastReceiver(port).settimeout(2.)
+            while True:
+                try:
+                    recv = MulticastReceiver(port).settimeout(2.)
+                    LOGGER.info("Receiver initialized.")
+                    break
+                except IOError as err:
+                    if err.errno == errno.ENODEV:
+                        LOGGER.error("Receiver initialization failed "
+                                     "(no such device). "
+                                     "Trying again in %d s",
+                                     10)
+                        time.sleep(10)
+                    else:
+                        raise
         else:
             recv = _SimpleReceiver(port)
             nameservers = ["localhost"]
-=======
-        while True:
-            try:
-                recv = MulticastReceiver(port).settimeout(2.)
-                LOGGER.info("Receiver initialized.")
-                break
-            except IOError, err:
-                if err.errno == errno.ENODEV:
-                    LOGGER.error("Receiver initialization failed "
-                                 "(no such device). "
-                                 "Trying again in %d s",
-                                 10)
-                    time.sleep(10)
-                else:
-                    raise
-
->>>>>>> b39b0de3
+
         self._is_running = True
         with Publish("address_receiver", self._port, ["addresses"],
                      nameservers=nameservers) as pub:
@@ -174,17 +164,12 @@
                 while self._do_run:
                     try:
                         data, fromaddr = recv()
-                        logger.debug("data %s" % data)
+                        LOGGER.debug("data %s" % data)
                         del fromaddr
                     except SocketTimeout:
-<<<<<<< HEAD
                         if self._multicast_enabled:
-                            logger.debug("Multicast socket timed out on recv!")
+                            LOGGER.debug("Multicast socket timed out on recv!")
                             continue
-=======
-                        LOGGER.debug("Multicast socket timed out on recv!")
-                        continue
->>>>>>> b39b0de3
                     finally:
                         self._check_age(pub, min_interval=self._max_age / 20)
                         if self._do_heartbeat:
@@ -212,12 +197,9 @@
     def _add(self, adr, metadata):
         """Add an address.
         """
-        self._address_lock.acquire()
-        try:
+        with self._address_lock:
             metadata["receive_time"] = datetime.utcnow()
             self._addresses[adr] = metadata
-        finally:
-            self._address_lock.release()
 
 
 class _SimpleReceiver(object):
