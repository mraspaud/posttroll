--- conflicted
+++ resolved
@@ -37,11 +37,7 @@
 
     logger = logging.getLogger("ListenerContainer")
 
-<<<<<<< HEAD
-    def __init__(self, topics=None, services=""):
-=======
-    def __init__(self, topics=None, addresses=None, nameserver="localhost"):
->>>>>>> 009cf6e1
+    def __init__(self, topics=None, addresses=None, nameserver="localhost", services=""):
         self.listener = None
         self.output_queue = None
         self.thread = None
@@ -53,13 +49,11 @@
             self.output_queue = Queue()
 
             # Create a Listener instance
-<<<<<<< HEAD
-            self.listener = Listener(topics=topics, queue=self.output_queue, services=services)
-=======
             self.listener = Listener(topics=topics, queue=self.output_queue,
                                      addresses=self.addresses,
-                                     nameserver=self.nameserver)
->>>>>>> 009cf6e1
+                                     nameserver=self.nameserver,
+                                     services=services)
+
             # Start Listener instance into a new daemonized thread.
             self.thread = Thread(target=self.listener.run)
             self.thread.setDaemon(True)
@@ -93,12 +87,8 @@
 
     logger = logging.getLogger("Listener")
 
-<<<<<<< HEAD
-    def __init__(self, topics=None, queue=None, services=""):
-=======
     def __init__(self, topics=None, queue=None, addresses=None,
-                 nameserver="localhost"):
->>>>>>> 009cf6e1
+                 nameserver="localhost", services=""):
         '''Init Listener object
         '''
         self.topics = topics
@@ -117,15 +107,10 @@
         '''
         if self.subscriber is None:
             if self.topics:
-<<<<<<< HEAD
                 self.subscriber = NSSubscriber(self.services, self.topics,
-                                               addr_listener=True)
-=======
-                self.subscriber = NSSubscriber("", self.topics,
                                                addr_listener=True,
                                                addresses=self.addresses,
                                                nameserver=self.nameserver)
->>>>>>> 009cf6e1
                 self.recv = self.subscriber.start().recv
 
     def add_to_queue(self, msg):
