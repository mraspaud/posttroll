--- conflicted
+++ resolved
@@ -94,17 +94,9 @@
                     del fromaddr
                 except SocketTimeout:
                     continue
-<<<<<<< HEAD
-                m = Message.decode(data)
-                if debug:
-                    print "address_receiver got", m
-                if m.type == 'info' and m.subject.lower() == self._subject:
-                    addr = [i.strip() for i in m.data.split(':')]
-=======
                 msg = Message.decode(data)
                 if msg.type == 'info' and msg.subject.lower() == self._subject:
                     addr = [i.strip() for i in msg.data.split(':')]
->>>>>>> 0482e5d1
                     addr[1] = int(addr[1])
                     addr = tuple(addr)
                     if debug:
