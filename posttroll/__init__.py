#!/usr/bin/env python
# -*- coding: utf-8 -*-
# Copyright (c) 2010-2012, 2014.
#
# Author(s):
#
#   Lars Ø. Rasmussen <ras@dmi.dk>
#   Martin Raspaud <martin.raspaud@smhi.se>
#   Panu Lahtinen <panu.lahtinen@fmi.fi>
#
# This file is part of pytroll.
#
# Pytroll is free software: you can redistribute it and/or modify it under the
# terms of the GNU General Public License as published by the Free Software
# Foundation, either version 3 of the License, or (at your option) any later
# version.
#
# Pytroll is distributed in the hope that it will be useful, but WITHOUT ANY
# WARRANTY; without even the implied warranty of MERCHANTABILITY or FITNESS FOR
# A PARTICULAR PURPOSE.  See the GNU General Public License for more details.
#
# You should have received a copy of the GNU General Public License along with
# pytroll.  If not, see <http://www.gnu.org/licenses/>.

"""Posttroll packages."""

import logging

from donfig import Config

config = Config("posttroll", defaults=[dict(backend="unsecure_zmq")])

logger = logging.getLogger(__name__)


def get_context():
    """Provide the context to use.

    This function takes care of creating new contexts in case of forks.
    """
    backend = config["backend"]
    if "zmq" in backend:
        from posttroll.backends.zmq import get_context
        return get_context()
    else:
<<<<<<< HEAD
        raise NotImplementedError(f"No support for backend {backend} implemented (yet?).")


=======
        raise NotImplementedError(f"No support for backend {backend} implemented (yet?).")
>>>>>>> 615cd075
<|MERGE_RESOLUTION|>--- conflicted
+++ resolved
@@ -43,10 +43,4 @@
         from posttroll.backends.zmq import get_context
         return get_context()
     else:
-<<<<<<< HEAD
-        raise NotImplementedError(f"No support for backend {backend} implemented (yet?).")
-
-
-=======
-        raise NotImplementedError(f"No support for backend {backend} implemented (yet?).")
->>>>>>> 615cd075
+        raise NotImplementedError(f"No support for backend {backend} implemented (yet?).")