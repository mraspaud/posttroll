--- conflicted
+++ resolved
@@ -20,11 +20,7 @@
 # You should have received a copy of the GNU General Public License
 # along with this program.  If not, see <http://www.gnu.org/licenses/>.
 
-<<<<<<< HEAD
-"""Logger for pytroll system."""
-=======
 """Logger module for Posttroll."""
->>>>>>> 963f621b
 
 
 # TODO: remove old hanging subscriptions
@@ -122,11 +118,7 @@
         self.loop = True
 
     def start(self):
-<<<<<<< HEAD
-        """Starts the logging."""
-=======
         """Start the logging."""
->>>>>>> 963f621b
         self.log_thread.start()
 
     def log(self):
@@ -163,11 +155,7 @@
 
 
 def run():
-<<<<<<< HEAD
-    """Main function."""
-=======
     """Run the logger."""
->>>>>>> 963f621b
     import argparse
 
     global LOGGER
